use std::collections::HashMap;

use crate::ir::ast::{Expression, Name, Statement};

type ErrorMessage = String;

type Environment = HashMap<Name, Expression>;

pub fn eval(exp: Expression, env: &Environment) -> Result<Expression, ErrorMessage> {
    match exp {
        Expression::Add(lhs, rhs) => add(*lhs, *rhs, env),
        Expression::Sub(lhs, rhs) => sub(*lhs, *rhs, env),
        Expression::Mul(lhs, rhs) => mul(*lhs, *rhs, env),
        Expression::Div(lhs, rhs) => div(*lhs, *rhs, env),
        Expression::And(lhs, rhs) => and(*lhs, *rhs, env),
        Expression::Or(lhs, rhs) => or(*lhs, *rhs, env),
        Expression::Not(lhs) => not(*lhs, env),
        Expression::EQ(lhs, rhs) => eq(*lhs, *rhs, env),
        Expression::GT(lhs, rhs) => gt(*lhs, *rhs, env),
        Expression::LT(lhs, rhs) => lt(*lhs, *rhs, env),
        Expression::GTE(lhs, rhs) => gte(*lhs, *rhs, env),
        Expression::LTE(lhs, rhs) => lte(*lhs, *rhs, env),
        Expression::Var(name) => lookup(name, env),
        _ if is_constant(exp.clone()) => Ok(exp),
        _ => Err(String::from("Not implemented yet.")),
    }
}

fn is_constant(exp: Expression) -> bool {
    match exp {
        Expression::CTrue => true,
        Expression::CFalse => true,
        Expression::CInt(_) => true,
        Expression::CReal(_) => true,
        Expression::CString(_) => true,
        _ => false,
    }
}

fn lookup(name: String, env: &Environment) -> Result<Expression, ErrorMessage> {
    match env.get(&name) {
        Some(value) => Ok(value.clone()),
        None => Err(format!("Variable {} not found", name)),
    }
}

/* Arithmetic Operations */
fn eval_binary_arith_op<F>(
    lhs: Expression,
    rhs: Expression,
    env: &Environment,
    op: F,
    error_msg: &str,
) -> Result<Expression, ErrorMessage>
where
    F: Fn(f64, f64) -> f64,
{
    let v1 = eval(lhs, env)?;
    let v2 = eval(rhs, env)?;
    match (v1, v2) {
        (Expression::CInt(v1), Expression::CInt(v2)) => {
            Ok(Expression::CInt(op(v1 as f64, v2 as f64) as i32))
        }
        (Expression::CInt(v1), Expression::CReal(v2)) => Ok(Expression::CReal(op(v1 as f64, v2))),
        (Expression::CReal(v1), Expression::CInt(v2)) => Ok(Expression::CReal(op(v1, v2 as f64))),
        (Expression::CReal(v1), Expression::CReal(v2)) => Ok(Expression::CReal(op(v1, v2))),
        _ => Err(error_msg.to_string()),
    }
}

fn add(lhs: Expression, rhs: Expression, env: &Environment) -> Result<Expression, ErrorMessage> {
    eval_binary_arith_op(
        lhs,
        rhs,
        env,
        |a, b| a + b,
        "addition '(+)' is only defined for numbers (integers and real).",
    )
}

fn sub(lhs: Expression, rhs: Expression, env: &Environment) -> Result<Expression, ErrorMessage> {
    eval_binary_arith_op(
        lhs,
        rhs,
        env,
        |a, b| a - b,
        "subtraction '(-)' is only defined for numbers (integers and real).",
    )
}

fn mul(lhs: Expression, rhs: Expression, env: &Environment) -> Result<Expression, ErrorMessage> {
    eval_binary_arith_op(
        lhs,
        rhs,
        env,
        |a, b| a * b,
        "multiplication '(*)' is only defined for numbers (integers and real).",
    )
}

fn div(lhs: Expression, rhs: Expression, env: &Environment) -> Result<Expression, ErrorMessage> {
    eval_binary_arith_op(
        lhs,
        rhs,
        env,
        |a, b| a / b,
        "division '(/)' is only defined for numbers (integers and real).",
    )
}

/* Boolean Expressions */
fn eval_binary_boolean_op<F>(
    lhs: Expression,
    rhs: Expression,
    env: &Environment,
    op: F,
    error_msg: &str,
) -> Result<Expression, ErrorMessage>
where
    F: Fn(bool, bool) -> Expression,
{
    let v1 = eval(lhs, env)?;
    let v2 = eval(rhs, env)?;
    match (v1, v2) {
        (Expression::CTrue, Expression::CTrue) => Ok(op(true, true)),
        (Expression::CTrue, Expression::CFalse) => Ok(op(true, false)),
        (Expression::CFalse, Expression::CTrue) => Ok(op(false, true)),
        (Expression::CFalse, Expression::CFalse) => Ok(op(false, false)),
        _ => Err(error_msg.to_string()),
    }
}

fn and(lhs: Expression, rhs: Expression, env: &Environment) -> Result<Expression, ErrorMessage> {
    eval_binary_boolean_op(
        lhs,
        rhs,
        env,
        |a, b| {
            if a && b {
                Expression::CTrue
            } else {
                Expression::CFalse
            }
        },
        "'and' is only defined for booleans.",
    )
}

fn or(lhs: Expression, rhs: Expression, env: &Environment) -> Result<Expression, ErrorMessage> {
    eval_binary_boolean_op(
        lhs,
        rhs,
        env,
        |a, b| {
            if a || b {
                Expression::CTrue
            } else {
                Expression::CFalse
            }
        },
<<<<<<< HEAD
        Expression::Comparison(lhs, op, rhs) => {
            let left = eval(lhs, env)?;
            let right = eval(rhs, env)?;
            Ok(match op.as_str() {
                "==" => {
                    if left == right {
                        1
                    } else {
                        0
                    }
                }
                "!=" => {
                    if left != right {
                        1
                    } else {
                        0
                    }
                }
                ">" => {
                    if left > right {
                        1
                    } else {
                        0
                    }
                }
                "<" => {
                    if left < right {
                        1
                    } else {
                        0
                    }
                }
                ">=" => {
                    if left >= right {
                        1
                    } else {
                        0
                    }
                }
                "<=" => {
                    if left <= right {
                        1
                    } else {
                        0
                    }
                }
                _ => return Err(format!("Unknown comparison operator: {}", op)),
            })
        }
    }
}

// Added handling for Statement::Block to execute all statements in a block sequentially
// Fixed the environment handling to properly thread through each statement
// Added pattern matching for VarDeclaration and ValDeclaration
pub fn execute(stmt: &Statement, env: Environment) -> Result<Environment, ErrorMessage> {
=======
        "'or' is only defined for booleans.",
    )
}

fn not(lhs: Expression, env: &Environment) -> Result<Expression, ErrorMessage> {
    let v = eval(lhs, env)?;
    match v {
        Expression::CTrue => Ok(Expression::CFalse),
        Expression::CFalse => Ok(Expression::CTrue),
        _ => Err(String::from("'not' is only defined for booleans.")),
    }
}

/* Relational Operations */
fn eval_binary_rel_op<F>(
    lhs: Expression,
    rhs: Expression,
    env: &Environment,
    op: F,
    error_msg: &str,
) -> Result<Expression, ErrorMessage>
where
    F: Fn(f64, f64) -> Expression,
{
    let v1 = eval(lhs, env)?;
    let v2 = eval(rhs, env)?;
    match (v1, v2) {
        (Expression::CInt(v1), Expression::CInt(v2)) => Ok(op(v1 as f64, v2 as f64)),
        (Expression::CInt(v1), Expression::CReal(v2)) => Ok(op(v1 as f64, v2)),
        (Expression::CReal(v1), Expression::CInt(v2)) => Ok(op(v1, v2 as f64)),
        (Expression::CReal(v1), Expression::CReal(v2)) => Ok(op(v1, v2)),
        _ => Err(error_msg.to_string()),
    }
}

fn eq(lhs: Expression, rhs: Expression, env: &Environment) -> Result<Expression, ErrorMessage> {
    eval_binary_rel_op(
        lhs,
        rhs,
        env,
        |a, b| {
            if a == b {
                Expression::CTrue
            } else {
                Expression::CFalse
            }
        },
        "(==) is only defined for numbers (integers and real).",
    )
}

fn gt(lhs: Expression, rhs: Expression, env: &Environment) -> Result<Expression, ErrorMessage> {
    eval_binary_rel_op(
        lhs,
        rhs,
        env,
        |a, b| {
            if a > b {
                Expression::CTrue
            } else {
                Expression::CFalse
            }
        },
        "(>) is only defined for numbers (integers and real).",
    )
}

fn lt(lhs: Expression, rhs: Expression, env: &Environment) -> Result<Expression, ErrorMessage> {
    eval_binary_rel_op(
        lhs,
        rhs,
        env,
        |a, b| {
            if a < b {
                Expression::CTrue
            } else {
                Expression::CFalse
            }
        },
        "(<) is only defined for numbers (integers and real).",
    )
}

fn gte(lhs: Expression, rhs: Expression, env: &Environment) -> Result<Expression, ErrorMessage> {
    eval_binary_rel_op(
        lhs,
        rhs,
        env,
        |a, b| {
            if a >= b {
                Expression::CTrue
            } else {
                Expression::CFalse
            }
        },
        "(>=) is only defined for numbers (integers and real).",
    )
}

fn lte(lhs: Expression, rhs: Expression, env: &Environment) -> Result<Expression, ErrorMessage> {
    eval_binary_rel_op(
        lhs,
        rhs,
        env,
        |a, b| {
            if a <= b {
                Expression::CTrue
            } else {
                Expression::CFalse
            }
        },
        "(<=) is only defined for numbers (integers and real).",
    )
}

pub fn execute(stmt: Statement, env: Environment) -> Result<Environment, ErrorMessage> {
>>>>>>> 9d6c17b1
    match stmt {
        Statement::Assignment(name, exp) => {
            let value = eval(*exp, &env)?;
            let mut new_env = env;
<<<<<<< HEAD
            new_env.insert(*name.clone(), value);
            Ok(new_env)
=======
            new_env.insert(name.clone(), value);
            Ok(new_env.clone())
>>>>>>> 9d6c17b1
        }
        Statement::IfThenElse(cond, stmt_then, stmt_else) => {
            let value = eval(*cond, &env)?;
            match value {
                Expression::CTrue => execute(*stmt_then, env),
                Expression::CFalse => match stmt_else {
                    Some(else_statement) => execute(*else_statement, env),
                    None => Ok(env),
                },
                _ => Err(String::from("expecting a boolean value.")),
            }
        }
        Statement::Block(statements) => {
            let mut current_env = env;
            for stmt in statements {
                current_env = execute(stmt, current_env)?;
            }
            Ok(current_env)
        }
        Statement::While(cond, stmt) => {
            let mut value = eval(*cond.clone(), &env)?;
            let mut new_env = env;
<<<<<<< HEAD
            while value > 0 {
                new_env = execute(stmt, new_env)?;
                value = eval(cond, &new_env)?;
            }
            Ok(new_env)
        }
        Statement::Sequence(s1, s2) => {
            let env1 = execute(s1, env)?;
            execute(s2, env1)
        }
        Statement::VarDeclaration(_) | Statement::ValDeclaration(_) => Ok(env), // Add proper handling later
=======
            while value == Expression::CTrue {
                new_env = execute(*stmt.clone(), new_env.clone())?;
                value = eval(*cond.clone(), &new_env.clone())?;
            }
            Ok(new_env)
        }
        Statement::Sequence(s1, s2) => execute(*s1, env).and_then(|new_env| execute(*s2, new_env)),
        _ => Err(String::from("not implemented yet")),
>>>>>>> 9d6c17b1
    }
}

#[cfg(test)]
mod tests {
    use super::*;
    use crate::ir::ast::Expression::*;
    use crate::ir::ast::Statement::*;
    use approx::relative_eq;

    #[test]
    fn eval_constant() {
        let env = HashMap::new();
        let c10 = CInt(10);
        let c20 = CInt(20);

        assert_eq!(eval(c10, &env), Ok(CInt(10)));
        assert_eq!(eval(c20, &env), Ok(CInt(20)));
    }

    #[test]
    fn eval_add_expression1() {
        let env = HashMap::new();
        let c10 = CInt(10);
        let c20 = CInt(20);
        let add1 = Add(Box::new(c10), Box::new(c20));
        assert_eq!(eval(add1, &env), Ok(CInt(30)));
    }

    #[test]
    fn eval_add_expression2() {
        let env = HashMap::new();
        let c10 = CInt(10);
        let c20 = CInt(20);
        let c30 = CInt(30);
        let add1 = Add(Box::new(c10), Box::new(c20));
        let add2 = Add(Box::new(add1), Box::new(c30));
        assert_eq!(eval(add2, &env), Ok(CInt(60)));
    }

    #[test]
    fn eval_add_expression3() {
        let env = HashMap::new();
        let c10 = CInt(10);
        let c20 = CReal(20.5);
        let add1 = Add(Box::new(c10), Box::new(c20));
        assert_eq!(eval(add1, &env), Ok(CReal(30.5)));
    }

    #[test]
    fn eval_sub_expression1() {
        let env = HashMap::new();
        let c10 = CInt(10);
        let c20 = CInt(20);
        let sub1 = Sub(Box::new(c20), Box::new(c10));
        assert_eq!(eval(sub1, &env), Ok(CInt(10)));
    }

    #[test]
    fn eval_sub_expression2() {
        let env = HashMap::new();
        let c100 = CInt(100);
        let c200 = CInt(300);
        let sub1 = Sub(Box::new(c200), Box::new(c100));
        assert_eq!(eval(sub1, &env), Ok(CInt(200)));
    }

    #[test]
    fn eval_sub_expression3() {
        let env = HashMap::new();
        let c100 = CReal(100.5);
        let c300 = CInt(300);
        let sub1 = Sub(Box::new(c300), Box::new(c100));
        assert_eq!(eval(sub1, &env), Ok(CReal(199.5)));
    }

    #[test]
    fn eval_mul_expression1() {
        let env = HashMap::new();
        let c10 = CInt(10);
        let c20 = CInt(20);
        let mul1 = Mul(Box::new(c10), Box::new(c20));
        assert_eq!(eval(mul1, &env), Ok(CInt(200)));
    }

    #[test]
    fn eval_mul_expression2() {
        let env = HashMap::new();
        let c10 = CReal(10.5);
        let c20 = CInt(20);
        let mul1 = Mul(Box::new(c10), Box::new(c20));
        assert_eq!(eval(mul1, &env), Ok(CReal(210.0)));
    }

    #[test]
    fn eval_div_expression1() {
        let env = HashMap::new();
        let c10 = CInt(10);
        let c20 = CInt(20);
        let div1 = Div(Box::new(c20), Box::new(c10));
        assert_eq!(eval(div1, &env), Ok(CInt(2)));
    }

    #[test]
    fn eval_div_expression2() {
        let env = HashMap::new();
        let c10 = CInt(10);
        let c3 = CInt(3);
        let div1 = Div(Box::new(c10), Box::new(c3));
        assert_eq!(eval(div1, &env), Ok(CInt(3)));
    }

    #[test]
    fn eval_div_expression3() {
        let env = HashMap::new();
        let c3 = CInt(3);
        let c21 = CInt(21);
        let div1 = Div(Box::new(c21), Box::new(c3));
        assert_eq!(eval(div1, &env), Ok(CInt(7)));
    }

    #[test]
    fn eval_div_expression4() {
        let env = HashMap::new();
        let c10 = CInt(10);
        let c3 = CReal(3.0);
        let div1 = Div(Box::new(c10), Box::new(c3));
        let res = eval(div1, &env);
        match res {
            Ok(CReal(v)) => assert!(relative_eq!(v, 3.3333333333333335, epsilon = f64::EPSILON)),
            Err(msg) => assert!(false, "{}", msg),
            _ => assert!(false, "Not expected."),
        }
    }

    #[test]
    fn eval_variable() {
        let env = HashMap::from([(String::from("x"), CInt(10)), (String::from("y"), CInt(20))]);
        let v1 = Var(String::from("x"));
        let v2 = Var(String::from("y"));
        assert_eq!(eval(v1, &env), Ok(CInt(10)));
        assert_eq!(eval(v2, &env), Ok(CInt(20)));
    }

    #[test]
    fn eval_expression_with_variables() {
        let env = HashMap::from([(String::from("a"), CInt(5)), (String::from("b"), CInt(3))]);
        let expr = Mul(
            Box::new(Var(String::from("a"))),
            Box::new(Add(Box::new(Var(String::from("b"))), Box::new(CInt(2)))),
        );
        assert_eq!(eval(expr, &env), Ok(CInt(25)));
    }

    #[test]
    fn eval_nested_expressions() {
        let env = HashMap::new();
        let expr = Add(
            Box::new(Mul(Box::new(CInt(2)), Box::new(CInt(3)))),
            Box::new(Sub(Box::new(CInt(10)), Box::new(CInt(4)))),
        );
        assert_eq!(eval(expr, &env), Ok(CInt(12)));
    }

    #[test]
    fn eval_variable_not_found() {
        let env = HashMap::new();
        let var_expr = Var(String::from("z"));

        assert_eq!(
            eval(var_expr, &env),
            Err(String::from("Variable z not found"))
        );
    }

    #[test]
    fn execute_assignment() {
        let env = HashMap::new();
        let assign_stmt = Assignment(String::from("x"), Box::new(CInt(42)));

        match execute(assign_stmt, env) {
            Ok(new_env) => assert_eq!(new_env.get("x"), Some(&CInt(42))),
            Err(s) => assert!(false, "{}", s),
        }
    }

    #[test]
    fn eval_summation() {
        /*
         * (a test case for the following program)
         *
         * > x = 10
         * > y = 0
         * > while x >= 0:
         * >   y = y + x
         * >   x = x - 1
         *
         * After executing this program, 'x' must be zero and
         * 'y' must be 55.
         */
        let env = HashMap::new();

        let a1 = Assignment(String::from("x"), Box::new(CInt(10)));
        let a2 = Assignment(String::from("y"), Box::new(CInt(0)));
        let a3 = Assignment(
            String::from("y"),
            Box::new(Add(
                Box::new(Var(String::from("y"))),
                Box::new(Var(String::from("x"))),
            )),
        );
        let a4 = Assignment(
            String::from("x"),
            Box::new(Sub(Box::new(Var(String::from("x"))), Box::new(CInt(1)))),
        );

        let seq1 = Sequence(Box::new(a3), Box::new(a4));

        let while_statement = While(
            Box::new(GT(Box::new(Var(String::from("x"))), Box::new(CInt(0)))),
            Box::new(seq1),
        );

        let seq2 = Sequence(Box::new(a2), Box::new(while_statement));
        let program = Sequence(Box::new(a1), Box::new(seq2));

        match execute(program, env) {
            Ok(new_env) => {
                assert_eq!(new_env.get("y"), Some(&CInt(55)));
                assert_eq!(new_env.get("x"), Some(&CInt(0)));
            }
            Err(s) => assert!(false, "{}", s),
        }
    }

    #[test]
    fn eval_simple_if_then_else() {
        /*
         * Test for simple if-then-else statement
         *
         * > x = 10
         * > if x > 5:
         * >   y = 1
         * > else:
         * >   y = 0
         *
         * After executing, 'y' should be 1.
         */
        let env = HashMap::new();

        let condition = GT(Box::new(Var(String::from("x"))), Box::new(CInt(5)));
        let then_stmt = Assignment(String::from("y"), Box::new(CInt(1)));
        let else_stmt = Assignment(String::from("y"), Box::new(CInt(0)));

        let if_statement = IfThenElse(
            Box::new(condition),
            Box::new(then_stmt),
            Some(Box::new(else_stmt)),
        );

        let setup_stmt = Assignment(String::from("x"), Box::new(CInt(10)));
        let program = Sequence(Box::new(setup_stmt), Box::new(if_statement));

        match execute(program, env) {
            Ok(new_env) => assert_eq!(new_env.get("y"), Some(&CInt(1))),
            Err(s) => assert!(false, "{}", s),
        }
    }

    #[test]
    fn eval_if_then_optional_else() {
        /*
         * Test for simple if-then-else statement
         *
         * > x = 1
         * > y = 0
         * > if x == y:
         * >   y = 1
         * > else:
         * >    y = 2
         * >    if x < 0:
         * >        y = 5
         *
         * After executing, 'y' should be 2.
         */

        let env = HashMap::new();

        let second_condition = LT(Box::new(Var(String::from("x"))), Box::new(CInt(0)));
        let second_then_stmt = Assignment(String::from("y"), Box::new(CInt(5)));

        let second_if_stmt =
            IfThenElse(Box::new(second_condition), Box::new(second_then_stmt), None);

        let else_setup_stmt = Assignment(String::from("y"), Box::new(CInt(2)));
        let else_stmt = Sequence(Box::new(else_setup_stmt), Box::new(second_if_stmt));

        let first_condition = EQ(
            Box::new(Var(String::from("x"))),
            Box::new(Var(String::from("y"))),
        );
        let first_then_stmt = Assignment(String::from("y"), Box::new(CInt(1)));

        let first_if_stmt = IfThenElse(
            Box::new(first_condition),
            Box::new(first_then_stmt),
            Some(Box::new(else_stmt)),
        );

        let second_assignment = Assignment(String::from("y"), Box::new(CInt(0)));
        let setup_stmt = Sequence(Box::new(second_assignment), Box::new(first_if_stmt));

        let first_assignment = Assignment(String::from("x"), Box::new(CInt(1)));
        let program = Sequence(Box::new(first_assignment), Box::new(setup_stmt));

        match execute(program, env) {
            Ok(new_env) => assert_eq!(new_env.get("y"), Some(&CInt(2))),
            Err(s) => assert!(false, "{}", s),
        }
    }

    // #[test]
    // fn eval_while_loop_decrement() {
    //     /*
    //      * Test for while loop that decrements a variable
    //      *
    //      * > x = 3
    //      * > y = 10
    //      * > while x:
    //      * >   y = y - 1
    //      * >   x = x - 1
    //      *
    //      * After executing, 'y' should be 7 and 'x' should be 0.
    //      */
    //     let env = HashMap::new();

    //     let a1 = Assignment(String::from("x")), Box:new(CInt(3)));
    //     let a2 = Assignment(String::from("y")), Box:new(CInt(10)));
    //     let a3 = Assignment(
    //         String::from("y")),
    //         Box::new(Sub(
    //             Box::new(Var(String::from("y"))),
    //             Box::new(CInt(1)),
    //         )),
    //     );
    //     let a4 = Assignment(
    //         String::from("x")),
    //         Box::new(Sub(
    //             Box::new(Var(String::from("x"))),
    //             Box::new(CInt(1)),
    //         )),
    //     );

    //     let seq1 = Sequence(Box::new(a3), Box::new(a4));
    //     let while_statement =
    //         While(Box::new(Var(String::from("x"))), Box::new(seq1));
    //     let program = Sequence(
    //         Box::new(a1),
    //         Box::new(Sequence(Box::new(a2), Box::new(while_statement))),
    //     );

    //     match execute(&program, env) {
    //         Ok(new_env) => {
    //             assert_eq!(new_env.get("y"), Some(&7));
    //             assert_eq!(new_env.get("x"), Some(&0));
    //         }
    //         Err(s) => assert!(false, "{}", s),
    //     }
    // }

    // #[test]
    // fn eval_nested_if_statements() {
    //     /*
    //      * Test for nested if-then-else statements
    //      *
    //      * > x = 10
    //      * > if x > 5:
    //      * >   if x > 8:
    //      * >     y = 1
    //      * >   else:
    //      * >     y = 2
    //      * > else:
    //      * >   y = 0
    //      *
    //      * After executing, 'y' should be 1.
    //      */
    //     let env = HashMap::new();

    //     let inner_then_stmt =
    //         Assignment(String::from("y")), Box:new(CInt(1)));
    //     let inner_else_stmt =
    //         Assignment(String::from("y")), Box:new(CInt(2)));
    //     let inner_if_statement = Statement::IfThenElse(
    //         Box::new(Var(String::from("x"))),
    //         Box::new(inner_then_stmt),
    //         Box::new(inner_else_stmt),
    //     );

    //     let outer_else_stmt =
    //         Assignment(String::from("y")), Box:new(CInt(0)));
    //     let outer_if_statement = Statement::IfThenElse(
    //         Box::new(Var(String::from("x"))),
    //         Box::new(inner_if_statement),
    //         Box::new(outer_else_stmt),
    //     );

    //     let setup_stmt =
    //         Assignment(String::from("x")), Box:new(CInt(10)));
    //     let program = Sequence(Box::new(setup_stmt), Box::new(outer_if_statement));

    //     match execute(&program, env) {
    //         Ok(new_env) => assert_eq!(new_env.get("y"), Some(&1)),
    //         Err(s) => assert!(false, "{}", s),
    //     }
    // }

    #[test]
    fn eval_complex_sequence() {
        /*
         * Sequence with multiple assignments and expressions
         *
         * > x = 5
         * > y = 0
         * > z = 2 * x + 3
         *
         * After executing, 'x' should be 5, 'y' should be 0, and 'z' should be 13.
         */
        let env = HashMap::new();

        let a1 = Assignment(String::from("x"), Box::new(CInt(5)));
        let a2 = Assignment(String::from("y"), Box::new(CInt(0)));
        let a3 = Assignment(
            String::from("z"),
            Box::new(Add(
                Box::new(Mul(Box::new(CInt(2)), Box::new(Var(String::from("x"))))),
                Box::new(CInt(3)),
            )),
        );

        let program = Sequence(Box::new(a1), Box::new(Sequence(Box::new(a2), Box::new(a3))));

        match execute(program, env) {
            Ok(new_env) => {
                assert_eq!(new_env.get("x"), Some(&CInt(5)));
                assert_eq!(new_env.get("y"), Some(&CInt(0)));
                assert_eq!(new_env.get("z"), Some(&CInt(13)));
            }
            Err(s) => assert!(false, "{}", s),
        }
    }
}<|MERGE_RESOLUTION|>--- conflicted
+++ resolved
@@ -25,6 +25,7 @@
         _ => Err(String::from("Not implemented yet.")),
     }
 }
+
 
 fn is_constant(exp: Expression) -> bool {
     match exp {
@@ -158,64 +159,6 @@
                 Expression::CFalse
             }
         },
-<<<<<<< HEAD
-        Expression::Comparison(lhs, op, rhs) => {
-            let left = eval(lhs, env)?;
-            let right = eval(rhs, env)?;
-            Ok(match op.as_str() {
-                "==" => {
-                    if left == right {
-                        1
-                    } else {
-                        0
-                    }
-                }
-                "!=" => {
-                    if left != right {
-                        1
-                    } else {
-                        0
-                    }
-                }
-                ">" => {
-                    if left > right {
-                        1
-                    } else {
-                        0
-                    }
-                }
-                "<" => {
-                    if left < right {
-                        1
-                    } else {
-                        0
-                    }
-                }
-                ">=" => {
-                    if left >= right {
-                        1
-                    } else {
-                        0
-                    }
-                }
-                "<=" => {
-                    if left <= right {
-                        1
-                    } else {
-                        0
-                    }
-                }
-                _ => return Err(format!("Unknown comparison operator: {}", op)),
-            })
-        }
-    }
-}
-
-// Added handling for Statement::Block to execute all statements in a block sequentially
-// Fixed the environment handling to properly thread through each statement
-// Added pattern matching for VarDeclaration and ValDeclaration
-pub fn execute(stmt: &Statement, env: Environment) -> Result<Environment, ErrorMessage> {
-=======
         "'or' is only defined for booleans.",
     )
 }
@@ -331,19 +274,14 @@
     )
 }
 
+
 pub fn execute(stmt: Statement, env: Environment) -> Result<Environment, ErrorMessage> {
->>>>>>> 9d6c17b1
     match stmt {
         Statement::Assignment(name, exp) => {
             let value = eval(*exp, &env)?;
             let mut new_env = env;
-<<<<<<< HEAD
-            new_env.insert(*name.clone(), value);
-            Ok(new_env)
-=======
             new_env.insert(name.clone(), value);
             Ok(new_env.clone())
->>>>>>> 9d6c17b1
         }
         Statement::IfThenElse(cond, stmt_then, stmt_else) => {
             let value = eval(*cond, &env)?;
@@ -366,19 +304,6 @@
         Statement::While(cond, stmt) => {
             let mut value = eval(*cond.clone(), &env)?;
             let mut new_env = env;
-<<<<<<< HEAD
-            while value > 0 {
-                new_env = execute(stmt, new_env)?;
-                value = eval(cond, &new_env)?;
-            }
-            Ok(new_env)
-        }
-        Statement::Sequence(s1, s2) => {
-            let env1 = execute(s1, env)?;
-            execute(s2, env1)
-        }
-        Statement::VarDeclaration(_) | Statement::ValDeclaration(_) => Ok(env), // Add proper handling later
-=======
             while value == Expression::CTrue {
                 new_env = execute(*stmt.clone(), new_env.clone())?;
                 value = eval(*cond.clone(), &new_env.clone())?;
@@ -387,7 +312,6 @@
         }
         Statement::Sequence(s1, s2) => execute(*s1, env).and_then(|new_env| execute(*s2, new_env)),
         _ => Err(String::from("not implemented yet")),
->>>>>>> 9d6c17b1
     }
 }
 
@@ -724,7 +648,7 @@
     //      */
     //     let env = HashMap::new();
 
-    //     let a1 = Assignment(String::from("x")), Box:new(CInt(3)));
+    //     let a1 = Assignment(String::from("x"), Box::new(CInt(3))); -> corrigido parenteses extras.
     //     let a2 = Assignment(String::from("y")), Box:new(CInt(10)));
     //     let a3 = Assignment(
     //         String::from("y")),
