--- conflicted
+++ resolved
@@ -41,8 +41,6 @@
         _ => Err((String::from("Not implemented yet."), None)),
     }
 }
-
-<<<<<<< HEAD
 
 
 fn adtconstructor_eval(
@@ -122,8 +120,7 @@
     }
 }
 
-pub fn execute(stmt: Statement, env: &Environment<EnvValue>) -> Result<ControlFlow, ErrorMessage> {
-=======
+
 pub fn run(stmt: Statement, env: &Environment<EnvValue>) -> Result<ControlFlow, String> {
     match execute(stmt, env) {
         Ok(e) => Ok(e),
@@ -132,7 +129,7 @@
 }
 
 fn execute(stmt: Statement, env: &Environment<EnvValue>) -> Result<ControlFlow, ErrorMessage> {
->>>>>>> d1a9347e
+
     let mut new_env = env.clone();
 
     let result = match stmt {
@@ -197,7 +194,16 @@
             let exp_value = eval(*exp, &new_env)?;
             Ok(ControlFlow::Return(exp_value))
         }
-<<<<<<< HEAD
+        match result {
+        Ok(v) => Ok(v),
+        Err((s, opt)) => {
+            if s != "Propagate".to_string() {
+                return Err((s, None));
+            } else {
+                return propagate_error(opt.unwrap(), env);
+            }
+          }
+        }
         
         Statement::ADTDeclaration(name, constructors) => {
             // Insert the ADT into the new environment
@@ -227,21 +233,7 @@
     }
 }
 
-=======
-        _ => Err((String::from("not implemented yet"), None)),
-    };
-
-    match result {
-        Ok(v) => Ok(v),
-        Err((s, opt)) => {
-            if s != "Propagate".to_string() {
-                return Err((s, None));
-            } else {
-                return propagate_error(opt.unwrap(), env);
-            }
-        }
-    }
-}
+
 
 //helper function for executing blocks
 fn execute_block(
@@ -258,7 +250,7 @@
     }
     Ok(ControlFlow::Continue(current_env))
 }
->>>>>>> d1a9347e
+
 
 fn call(
     name: Name,
@@ -1455,7 +1447,7 @@
             Err(s) => assert!(false, "{:?}", s),
         }
     }
-<<<<<<< HEAD
+
     
     #[test]
     fn test_adt_declaration() {
@@ -1496,7 +1488,9 @@
 
         } else {
             panic!("Expected ControlFlow::Continue");
-=======
+        }
+    }
+
 
     #[test]
     fn eval_complex_unwrap() {
@@ -1573,12 +1567,11 @@
             }
             Ok(ControlFlow::Return(_)) => assert!(false),
             Err(s) => assert!(false, "{:?}", s),
->>>>>>> d1a9347e
-        }
-    }
-
-    #[test]
-<<<<<<< HEAD
+
+        }
+    }
+
+    #[test]
     fn test_adt_constructor() {
         let mut env = Environment::new();
         env.insert_type("Shape".to_string(), vec![
@@ -1813,7 +1806,8 @@
             assert_eq!(message, "It's a circle!"); // Espera-se que o padrão Circle seja correspondido
         } else {
             panic!("Expected ControlFlow::Return with a string message");
-=======
+    }
+
     fn eval_unwrap_error_propagation() {
         /*
          * Test for an unwrap check alongside with errors
@@ -1983,12 +1977,12 @@
             Ok(ControlFlow::Continue(_)) => assert!(false),
             Ok(ControlFlow::Return(_)) => assert!(false),
             Err(s) => assert_eq!(s, "Program terminated with errors: ErrorMsg".to_string()),
->>>>>>> d1a9347e
-        }
-    }
-
-    #[test]
-<<<<<<< HEAD
+
+        }
+    }
+
+    #[test]
+
     fn test_pattern_matching_calculando_area_figuras() {
         // Cria um novo ambiente
         let env: Environment<EnvValue> = Environment::new();
@@ -2134,7 +2128,6 @@
 
 
 
-=======
     fn eval_unwrap_while() {
         /*
          * Exactally like the previous test, except it won't throw an error
@@ -2556,5 +2549,5 @@
             Err((String::from("'propagate' is expects a Just or Ok."), None))
         );
     }
->>>>>>> d1a9347e
-}+    }
+}
