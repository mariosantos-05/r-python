--- conflicted
+++ resolved
@@ -27,7 +27,7 @@
         Expression::GTE(l, r) => check_bin_relational_expression(*l, *r, env),
         Expression::LTE(l, r) => check_bin_relational_expression(*l, *r, env),
         Expression::Var(name) => check_var_name(name, env, false),
-<<<<<<< HEAD
+
         Expression::COk(e) => check_result_ok(*e, env),
         Expression::CErr(e) => check_result_err(*e, env),
         Expression::CJust(e) => check_maybe_just(*e, env),
@@ -38,9 +38,7 @@
         Expression::Propagate(e) => check_propagate_type(*e, env),
         Expression::FuncCall(name, args) => check_func_call(name, args, env),
         //_ => Err(String::from("not implemented yet")),
-=======
-        Expression::FuncCall(name, args) => check_func_call(name, args, env),
->>>>>>> 59e8466e
+
     }
 }
 
@@ -517,7 +515,6 @@
     }
 
     #[test]
-<<<<<<< HEAD
     fn check_ok_result() {
         let env = Environment::new();
         let f10 = CReal(10.0);
@@ -670,8 +667,6 @@
     }
 
     #[test]
-=======
->>>>>>> 59e8466e
     fn check_assignment() {
         let env: Environment<Type> = Environment::new();
 
